--- conflicted
+++ resolved
@@ -3,16 +3,8 @@
 # Runs the awskms test.
 set -eu
 
-<<<<<<< HEAD
-echo "Building build-kms-test ... begin"
-BUILD_TAGS="-tags=cse" \
-  PKG_CONFIG_PATH=$PKG_CONFIG_PATH \
-  make build-kms-test
-echo "Building build-kms-test ... end"
-=======
 GO_BUILD_TAGS="cse" task setup-test
 task build-kms-test
->>>>>>> 00cbd292
 
 . ${DRIVERS_TOOLS}/.evergreen/secrets_handling/setup-secrets.sh drivers/atlas_connect
 export MONGODB_URI="$ATLAS_FREE"
