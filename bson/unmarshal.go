// Copyright (C) MongoDB, Inc. 2017-present.
//
// Licensed under the Apache License, Version 2.0 (the "License"); you may
// not use this file except in compliance with the License. You may obtain
// a copy of the License at http://www.apache.org/licenses/LICENSE-2.0

package bson

import (
	"bytes"
	"fmt"
)

// Unmarshaler is the interface implemented by types that can unmarshal a BSON
// document representation of themselves. The input can be assumed to be a valid
// encoding of a BSON document. UnmarshalBSON must copy the JSON data if it
// wishes to retain the data after returning.
//
// Unmarshaler is only used to unmarshal full BSON documents. To create custom
// BSON unmarshaling behavior for individual values in a BSON document,
// implement the ValueUnmarshaler interface instead.
type Unmarshaler interface {
	UnmarshalBSON([]byte) error
}

// ValueUnmarshaler is the interface implemented by types that can unmarshal a
// BSON value representation of themselves. The input can be assumed to be a
// valid encoding of a BSON value. UnmarshalBSONValue must copy the BSON value
// bytes if it wishes to retain the data after returning.
//
// ValueUnmarshaler is only used to unmarshal individual values in a BSON
// document. To create custom BSON unmarshaling behavior for an entire BSON
// document, implement the Unmarshaler interface instead.
type ValueUnmarshaler interface {
	UnmarshalBSONValue(typ byte, data []byte) error
}

// Unmarshal parses the BSON-encoded data and stores the result in the value
// pointed to by val. If val is nil or not a pointer, Unmarshal returns an
// error.
//
// When unmarshaling BSON, if the BSON value is null and the Go value is a
// pointer, the pointer is set to nil without calling UnmarshalBSONValue.
func Unmarshal(data []byte, val interface{}) error {
<<<<<<< HEAD
	vr := newDocumentReader(bytes.NewReader(data))
=======
	vr := getDocumentReader(bytes.NewReader(data))
	defer putDocumentReader(vr)

>>>>>>> 485e4cdd
	if l, err := vr.peekLength(); err != nil {
		return err
	} else if int(l) != len(data) {
		return fmt.Errorf("invalid document length")
	}
	return unmarshalFromReader(DecodeContext{Registry: defaultRegistry}, vr, val)
}

// UnmarshalValue parses the BSON value of type t with bson.NewRegistry() and
// stores the result in the value pointed to by val. If val is nil or not a pointer,
// UnmarshalValue returns an error.
func UnmarshalValue(t Type, data []byte, val interface{}) error {
	vr := newValueReader(t, bytes.NewReader(data))
	return unmarshalFromReader(DecodeContext{Registry: defaultRegistry}, vr, val)
}

// UnmarshalExtJSON parses the extended JSON-encoded data and stores the result
// in the value pointed to by val. If val is nil or not a pointer, UnmarshalExtJSON
// returns an error.
//
// If canonicalOnly is true, UnmarshalExtJSON returns an error if the Extended
// JSON was not marshaled in canonical mode.
//
// For more information about Extended JSON, see
// https://www.mongodb.com/docs/manual/reference/mongodb-extended-json/
func UnmarshalExtJSON(data []byte, canonicalOnly bool, val interface{}) error {
	ejvr, err := NewExtJSONValueReader(bytes.NewReader(data), canonicalOnly)
	if err != nil {
		return err
	}

	return unmarshalFromReader(DecodeContext{Registry: defaultRegistry}, ejvr, val)
}

func unmarshalFromReader(dc DecodeContext, vr ValueReader, val interface{}) error {
	dec := decPool.Get().(*Decoder)
	defer decPool.Put(dec)

	dec.Reset(vr)
	dec.dc = dc

	return dec.Decode(val)
}<|MERGE_RESOLUTION|>--- conflicted
+++ resolved
@@ -42,13 +42,9 @@
 // When unmarshaling BSON, if the BSON value is null and the Go value is a
 // pointer, the pointer is set to nil without calling UnmarshalBSONValue.
 func Unmarshal(data []byte, val interface{}) error {
-<<<<<<< HEAD
-	vr := newDocumentReader(bytes.NewReader(data))
-=======
 	vr := getDocumentReader(bytes.NewReader(data))
 	defer putDocumentReader(vr)
 
->>>>>>> 485e4cdd
 	if l, err := vr.peekLength(); err != nil {
 		return err
 	} else if int(l) != len(data) {
